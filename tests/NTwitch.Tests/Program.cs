﻿using Newtonsoft.Json;
<<<<<<< HEAD
using NTwitch.Rest;
=======
using NTwitch.Pubsub;
>>>>>>> 7905e4d9
using System;
using System.Threading.Tasks;

namespace NTwitch.Tests
{
    class Program
    {
        static void Main(string[] args)
            => new Program().StartAsync().GetAwaiter().GetResult();

        private TwitchPubsubClient _client;

        public async Task StartAsync()
        {
            _client = new TwitchPubsubClient(new TwitchPubsubConfig()
            {
                LogLevel = LogLevel.Debug
            });

            _client.Log += OnLog;
<<<<<<< HEAD
            
            await _client.LoginAsync(TokenType.OAuth, "");
            var obj = await _client.GetIngestsAsync();
=======
>>>>>>> 7905e4d9

            await _client.ConnectAsync();

            await _client.SubscribeAsync(new PubsubTopic("video-playback", 42481140), x =>
            {
                Console.WriteLine(x.Data.Topic);
                return Task.CompletedTask;
            });

            await Task.Delay(-1);
        }
        
<<<<<<< HEAD
        //private TwitchChatClient _client;

        //public async Task StartAsync()
        //{
        //    _client = new TwitchChatClient(new TwitchChatConfig()
        //    {
        //        LogLevel = LogLevel.Debug
        //    });

        //    _client.Log += OnLog;
        //    _client.MessageReceived += OnMessageReceived;

        //    await _client.ConnectAsync();
        //    await _client.LoginAsync("datdoggo", "");
        //    await _client.JoinAsync("auxesistv");

        //    var handler = new CommandHandler();
        //    await handler.InitializeAsync(_client);

        //    await Task.Delay(-1);
        //}

        //private Task OnMessageReceived(ChatMessage msg)
        //{
        //    Console.WriteLine($"[{msg.Channel.Name}] {msg.User.DisplayName}: {msg.Content}");
        //    return Task.CompletedTask;
        //}

=======
>>>>>>> 7905e4d9
        private Task OnLog(LogMessage msg)
        {
            Console.WriteLine($"[{msg.Level}] {msg.Source}: {msg.Message}");
            return Task.CompletedTask;
        }
    }
}<|MERGE_RESOLUTION|>--- conflicted
+++ resolved
@@ -1,9 +1,5 @@
 ﻿using Newtonsoft.Json;
-<<<<<<< HEAD
-using NTwitch.Rest;
-=======
 using NTwitch.Pubsub;
->>>>>>> 7905e4d9
 using System;
 using System.Threading.Tasks;
 
@@ -24,13 +20,7 @@
             });
 
             _client.Log += OnLog;
-<<<<<<< HEAD
-            
-            await _client.LoginAsync(TokenType.OAuth, "");
-            var obj = await _client.GetIngestsAsync();
-=======
->>>>>>> 7905e4d9
-
+          
             await _client.ConnectAsync();
 
             await _client.SubscribeAsync(new PubsubTopic("video-playback", 42481140), x =>
@@ -42,37 +32,6 @@
             await Task.Delay(-1);
         }
         
-<<<<<<< HEAD
-        //private TwitchChatClient _client;
-
-        //public async Task StartAsync()
-        //{
-        //    _client = new TwitchChatClient(new TwitchChatConfig()
-        //    {
-        //        LogLevel = LogLevel.Debug
-        //    });
-
-        //    _client.Log += OnLog;
-        //    _client.MessageReceived += OnMessageReceived;
-
-        //    await _client.ConnectAsync();
-        //    await _client.LoginAsync("datdoggo", "");
-        //    await _client.JoinAsync("auxesistv");
-
-        //    var handler = new CommandHandler();
-        //    await handler.InitializeAsync(_client);
-
-        //    await Task.Delay(-1);
-        //}
-
-        //private Task OnMessageReceived(ChatMessage msg)
-        //{
-        //    Console.WriteLine($"[{msg.Channel.Name}] {msg.User.DisplayName}: {msg.Content}");
-        //    return Task.CompletedTask;
-        //}
-
-=======
->>>>>>> 7905e4d9
         private Task OnLog(LogMessage msg)
         {
             Console.WriteLine($"[{msg.Level}] {msg.Source}: {msg.Message}");
